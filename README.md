--- conflicted
+++ resolved
@@ -13,14 +13,9 @@
 Some degree of structure is necessary to use the intrinsic parallel nature of today hardware.
 **Block Movement Pruning** work extends the original method and explore **semi-structured and structured variants** of Movement Pruning.
 You can read more about block sparsity and why it matters for performance on these [blog](https://medium.com/huggingface/is-the-future-of-neural-networks-sparse-an-introduction-1-n-d03923ecbd70) [posts](https://medium.com/huggingface/sparse-neural-networks-2-n-gpu-performance-b8bc9ce950fc).*
-<<<<<<< HEAD
 
 # How to use
 The documentation is [here](documentation/README.md).
-=======
-## Using in your workflow
-The documentation is [here](documentation/README.md)
->>>>>>> 3a4838cc
 
 ## Results
 
